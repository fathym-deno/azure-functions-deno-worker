--- conflicted
+++ resolved
@@ -146,35 +146,7 @@
     const resource = resources.find((resource: any) =>
       resource.name === (appName + (slotName ? `/${slotName}` : ""))
     );
-<<<<<<< HEAD
-
-    if ((resource.kind as string).includes("linux")) {
-      return "linux";
-    }
-
-    const azFunctionCmd = [
-      "az",
-      "functionapp",
-      "config",
-      "show",
-      "--ids",
-      resource.id,
-      "-o",
-      "json",
-    ];
-    const azFunctionProcess = await runWithRetry(
-      { cmd: azFunctionCmd, stdout: "piped" },
-      "az.cmd",
-    );
-    const azFunctionOutput = await azFunctionProcess.output();
-    const config = JSON.parse(
-      new TextDecoder().decode(azFunctionOutput),
-    );
-    azFunctionProcess.close();
-
-=======
-    
->>>>>>> f83574cb
+
     const azFunctionAppSettingsCmd = [
       "az",
       "functionapp",
@@ -198,13 +170,8 @@
     );
     await azFunctionAppSettingsProcess.status();
     azFunctionAppSettingsProcess.close();
-<<<<<<< HEAD
-
-    return "windows";
-=======
   
     return (resource.kind as string).includes("linux") ? "linux" : "windows";
->>>>>>> f83574cb
   } catch {
     throw new Error(`Not found: ${appName + (slotName ? `/${slotName}` : "")}`);
   }
