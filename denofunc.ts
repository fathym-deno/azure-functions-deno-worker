const { args } = Deno;
import {
  parse,
  readZip,
  move,
  walk,
} from "./deps.ts";

const shouldBundle = false;
const baseExecutableFileName = "worker";
const parsedArgs = parse(Deno.args);

if (parsedArgs["help"]) {
  printHelp();
  Deno.exit();
}

if (args.length >= 1 && args[0] === "init") {
  const templateDownloadBranch: string | undefined = args[1];
  await initializeFromTemplate(templateDownloadBranch);
} else if (
  args.length === 1 && args[0] === "start" ||
  args.length === 2 && `${args[0]} ${args[1]}` === "host start"
) {
  await generateFunctions();
  await createJSBundle();
  await runFunc("start");
} else if (args[0] === "publish" && (args.length === 2 || args.length === 4 && args[2] === "--slot" )) {
  const platform = await getAppPlatform(args[1], args[3]);
  await updateHostJson(platform);
  await generateFunctions();
<<<<<<< HEAD
  await generateExecutable(platform);
  await publishApp(args[1]);
=======
  await createJSBundle();
  await publishApp(args[1], args[3]);
>>>>>>> 3dda1d66
} else {
  printHelp();
}

async function fileExists(path: string) {
  try {
    const f = await Deno.lstat(path);
    return f.isFile;
  } catch {
    return false;
  }
}

async function directoryExists(path: string) {
  try {
    const f = await Deno.lstat(path);
    return f.isDirectory;
  } catch {
    return false;
  }
}

async function listFiles(dir: string) {
  const files: string[] = [];
  for await (const dirEntry of Deno.readDir(dir)) {
    files.push(`${dir}/${dirEntry.name}`);
    if (dirEntry.isDirectory) {
      (await listFiles(`${dir}/${dirEntry.name}`)).forEach((s) => {
        files.push(s);
      });
    }
  }
  return files;
}

async function generateExecutable(platform?: string) {
  const entries = ['', `.exe`].map(ext => `./${baseExecutableFileName}${ext}`);
  for (const entry of entries) {
    if (await fileExists(entry)) await Deno.remove(entry);
  }

  const executableFileName = `${baseExecutableFileName}${platform === "windows" ? ".exe" : ""}`;
  const cmd = ["deno", "compile", "--unstable", "--lite", "--allow-env", "--allow-net", "--allow-read", "--output", executableFileName];
  if (platform && ['windows', 'linux'].includes(platform)) {
    cmd.push('--target');
    cmd.push(platform === 'windows' ? 'x86_64-pc-windows-msvc' : 'x86_64-unknown-linux-gnu');
  }
  cmd.push("worker.ts");
  console.info(`Running command: ${cmd.join(" ")}`);
  const generateProcess = Deno.run({ cmd });
  await generateProcess.status();
}

async function createJSBundle() {
  if (shouldBundle) {
    const bundleFileName = "worker.bundle.js";
    const cmd = ["deno", "bundle", "--unstable", "worker.ts", bundleFileName];
    console.info(`Running command: ${cmd.join(" ")}`);
    const generateProcess = Deno.run({ cmd });
    await generateProcess.status();
  }
}

async function getAppPlatform(appName: string, slotName?: string): Promise<string> {
  console.info(`Checking platform type of : ${appName + (slotName ? `/${slotName}` : "")} ...`);
  const azResourceCmd = [
    "az",
    "resource",
    "list",
    "--resource-type",
    `Microsoft.web/sites${slotName ? "/slots": ""}`,
    "-o",
    "json",
  ];
  const azResourceProcess = await runWithRetry(
    { cmd: azResourceCmd, stdout: "piped" },
    "az.cmd",
  );
  const azResourceOutput = await azResourceProcess.output();
  const resources = JSON.parse(
    new TextDecoder().decode(azResourceOutput),
  );
  azResourceProcess.close();

  try {
    const resource = resources.find((resource: any) =>
      resource.name === (appName + (slotName ? `/${slotName}` : ""))
    );

    if ((resource.kind as string).includes("linux")) {
      return "linux";
    }

    const azFunctionCmd = [
      "az",
      "functionapp",
      "config",
      "show",
      "--ids",
      resource.id,
      "-o",
      "json",
    ];
    const azFunctionProcess = await runWithRetry(
      { cmd: azFunctionCmd, stdout: "piped" },
      "az.cmd",
    );
    const azFunctionOutput = await azFunctionProcess.output();
    const config = JSON.parse(
      new TextDecoder().decode(azFunctionOutput),
    );
    azFunctionProcess.close();

    const azFunctionAppSettingsCmd = [
      "az",
      "functionapp",
      "config",
      "appsettings",
      "set",
      "--ids",
      resource.id,
      "--settings",
      "WEBSITE_LOAD_USER_PROFILE=1",
      "-o",
      "json",
    ];
    const azFunctionAppSettingsProcess = await runWithRetry(
      { cmd: azFunctionAppSettingsCmd, stdout: "null" },
      "az.cmd",
    );
    await azFunctionAppSettingsProcess.status();
    azFunctionAppSettingsProcess.close();

    return "windows";
  } catch {
    throw new Error(`Not found: ${appName + (slotName ? `/${slotName}` : "")}`);
  }
}

async function updateHostJson(platform: string) {
  // update `defaultExecutablePath` in host.json
  const hostJsonPath = "./host.json";
  if (!(await fileExists(hostJsonPath))) {
    throw new Error(`\`${hostJsonPath}\` not found`);
  }

  const hostJSON: any = await readJson(hostJsonPath);
  hostJSON.customHandler.description.defaultExecutablePath = platform === "windows"
    ? `D:\\home\\site\\wwwroot\\${baseExecutableFileName}.exe`
    : `/home/site/wwwroot/${baseExecutableFileName}`;
  await writeJson(hostJsonPath, hostJSON); // returns a promise
}

function writeJson(path: string, data: object): void  {
  Deno.writeTextFileSync(path, JSON.stringify(data, null, 2));
}

function readJson(path: string): string {
  const decoder = new TextDecoder("utf-8");
  return JSON.parse(decoder.decode(Deno.readFileSync(path)));
}

// async function downloadBinary(platform: string) {
//   const binDir = `./bin/${platform}`;
//   const binPath = `${binDir}/deno${platform === "windows" ? ".exe" : ""}`;
//   const archive: any = {
//     "windows": "pc-windows-msvc",
//     "linux": "unknown-linux-gnu",
//   };

//   // remove unnecessary files/dirs in "./bin"
//   if (await directoryExists("./bin")) {
//     const entries = (await listFiles("./bin"))
//       .filter((entry) => !binPath.startsWith(entry))
//       .sort((str1, str2) => str1.length < str2.length ? 1 : -1);
//     for (const entry of entries) {
//       await Deno.remove(entry);
//     }
//   }

//   const binZipPath = `${binDir}/deno.zip`;
//   if (!(await fileExists(binPath))) {
//     const downloadUrl =
//       `https://github.com/denoland/deno/releases/download/v${Deno.version.deno}/deno-x86_64-${archive[platform]
//       }.zip`;
//     console.info(`Downloading deno binary from: ${downloadUrl} ...`);
//     // download deno binary (that gets deployed to Azure)
//     const response = await fetch(downloadUrl);
//     await ensureDir(binDir);
//     const zipFile = await Deno.create(binZipPath);
//     const download = new Deno.Buffer(await response.arrayBuffer());
//     await Deno.copy(download, zipFile);
//     Deno.close(zipFile.rid);

//     const zip = await readZip(binZipPath);

//     await zip.unzip(binDir);

//     if (Deno.build.os !== "windows") {
//       await Deno.chmod(binPath, 0o755);
//     }

//     await Deno.remove(binZipPath);
//     console.info(`Downloaded deno binary at: ${await Deno.realPath(binPath)}`);
//   }
// }

async function initializeFromTemplate(downloadBranch: string = "main") {
  const templateZipPath = `./template.zip`;
  const templateDownloadPath = `https://github.com/anthonychu/azure-functions-deno-template/archive/${downloadBranch}.zip`;
  let isEmpty = true;
  for await (const dirEntry of Deno.readDir(".")) {
    isEmpty = false;
  }

  if (isEmpty) {
    console.info("Initializing project...");
    console.info(`Downloading from ${templateDownloadPath}...`);
    // download deno binary (that gets deployed to Azure)
    const response = await fetch(templateDownloadPath);
    const zipFile = await Deno.create(templateZipPath);
    const download = new Deno.Buffer(await response.arrayBuffer());
    await Deno.copy(download, zipFile);
    Deno.close(zipFile.rid);

    const zip = await readZip(templateZipPath);

    const subDirPath = `azure-functions-deno-template-${downloadBranch}`;

    await zip.unzip(".");
    await Deno.remove(templateZipPath);

    for await (const entry of walk(".")) {
      if (entry.path.startsWith(subDirPath) && entry.path !== subDirPath) {
        const dest = entry.path.replace(subDirPath, ".");
        console.info(dest);
        if (entry.isDirectory) {
          await Deno.mkdir(dest, { recursive: true });
        } else {
          await move(entry.path, dest);
        }
      }
    }
    await Deno.remove(subDirPath, { recursive: true });
  } else {
    console.error("Cannot initialize. Folder is not empty.");
  }
}

async function generateFunctions() {
  console.info("Generating functions...");
  const generateProcess = Deno.run({
    cmd: [
      "deno",
      "run",
      "--allow-net",
      "--allow-env",
      "--allow-read",
      "--allow-write",
      "--unstable",
      "--no-check",
      "worker.ts",
    ],
    env: { "DENOFUNC_GENERATE": "1" },
  });
  await generateProcess.status();
}

async function runFunc(...args: string[]) {
  let cmd = ["func", ...args];
  const env = {
    "logging__logLevel__Microsoft": "warning",
    "logging__logLevel__Worker": "warning",
  };

  const proc = await runWithRetry({ cmd, env }, "func.cmd");
  await proc.status();
  proc.close();
}

async function runWithRetry(
  runOptions: Deno.RunOptions,
  backupCommand: string,
) {
  try {
    console.info(`Running command: ${runOptions.cmd.join(" ")}`);
    return Deno.run(runOptions);
  } catch (ex) {
    if (Deno.build.os === "windows") {
      console.info(
        `Could not start ${
          runOptions.cmd[0]
        } from path, searching for executable...`,
      );
      const whereCmd = ["where.exe", backupCommand];
      const proc = Deno.run({
        cmd: whereCmd,
        stdout: "piped",
      });
      await proc.status();
      const rawOutput = await proc.output();
      const newPath = new TextDecoder().decode(rawOutput).split(/\r?\n/).find(
        (p) => p.endsWith(backupCommand),
      );
      if (newPath) {
        const newCmd = [...runOptions.cmd].map(e => e.toString());
        newCmd[0] = newPath;
        const newOptions = { ...runOptions };
        newOptions.cmd = newCmd;
        console.info(`Running command: ${newOptions.cmd.join(" ")}`);
        return Deno.run(newOptions);
      } else {
        throw `Could not locate ${backupCommand}. Please ensure it is installed and in the path.`;
      }
    } else {
      throw ex;
    }
  }
}

async function publishApp(appName: string, slotName?: string) {
  const runFuncArgs = [
    "azure",
    "functionapp",
    "publish",
    appName
  ];
  await runFunc(...(slotName ? runFuncArgs.concat(["--slot", slotName]) : runFuncArgs));
}

function printLogo() {
  const logo = `
           @@@@@@@@@@@,
       @@@@@@@@@@@@@@@@@@@                        %%%%%%
     @@@@@@        @@@@@@@@@@                    %%%%%%
   @@@@@ @  @           *@@@@@              @   %%%%%%    @
   @@@                    @@@@@           @@   %%%%%%      @@
  @@@@@                   @@@@@        @@@    %%%%%%%%%%%    @@@
  @@@@@@@@@@@@@@@          @@@@      @@      %%%%%%%%%%        @@
   @@@@@@@@@@@@@@          @@@@        @@         %%%%       @@
    @@@@@@@@@@@@@@         @@@           @@      %%%       @@
     @@@@@@@@@@@@@         @               @@    %%      @@
       @@@@@@@@@@@                              %%
            @@@@@@@                             %
    `;
  console.info(logo);
}

function printHelp() {
  printLogo();
  console.info("Deno for Azure Functions - CLI");
  console.info(`
Commands:

denofunc --help
    This screen

denofunc init
    Initialize project in an empty folder

denofunc start
    Generate functions artifacts and start Azure Functions Core Tools

denofunc publish <function_app_name> [--slot <slot_name>]
    Publish to Azure
    `);
}<|MERGE_RESOLUTION|>--- conflicted
+++ resolved
@@ -29,13 +29,8 @@
   const platform = await getAppPlatform(args[1], args[3]);
   await updateHostJson(platform);
   await generateFunctions();
-<<<<<<< HEAD
   await generateExecutable(platform);
-  await publishApp(args[1]);
-=======
-  await createJSBundle();
   await publishApp(args[1], args[3]);
->>>>>>> 3dda1d66
 } else {
   printHelp();
 }
